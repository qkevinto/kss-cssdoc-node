{
  "author": "Hugh Kennedy <hughskennedy@gmail.com> (http://hughskennedy.com)",
  "name": "kss",
  "description": "NodeJS port of kss: A methodology for documenting CSS and generating styleguides",
  "version": "2.0.2",
  "repository": {
    "type": "git",
    "url": "git://github.com/kss-node/kss-node.git"
  },
  "licence": "MIT",
  "main": "index.js",
  "scripts": {
    "test": "mocha -u tdd --reporter spec",
    "posttest": "eslint bin/kss-node .",
    "docs": "make docs"
  },
  "bin": {
    "kss-node": "./bin/kss-node"
  },
  "engines": {
    "node": ">=0.10.0"
  },
  "dependencies": {
    "glob": "^4.0.6",
    "handlebars": "^3.0.0 || ^2.0.0",
    "marked": "^0.3.2",
    "natural": "^0.1.28",
    "wrench": "^1.5.8",
<<<<<<< HEAD
    "yargs": "^1.3.1 || ^2.0.0 || ^3.0.0 <3.5.0",
    "twig": "git://github.com/queenvictoria/twig.js.git#base-for-inlines"
=======
    "yargs": "^3.8.0"
>>>>>>> 65039821
  },
  "devDependencies": {
    "eslint": "^0.21.0",
    "jsdoc": "^3.3.0-beta3",
    "mocha": "^1.21.4"
  },
  "homepage": "http://kss-node.github.io/kss-node"
}<|MERGE_RESOLUTION|>--- conflicted
+++ resolved
@@ -26,12 +26,8 @@
     "marked": "^0.3.2",
     "natural": "^0.1.28",
     "wrench": "^1.5.8",
-<<<<<<< HEAD
-    "yargs": "^1.3.1 || ^2.0.0 || ^3.0.0 <3.5.0",
+    "yargs": "^3.8.0",
     "twig": "git://github.com/queenvictoria/twig.js.git#base-for-inlines"
-=======
-    "yargs": "^3.8.0"
->>>>>>> 65039821
   },
   "devDependencies": {
     "eslint": "^0.21.0",
