--- conflicted
+++ resolved
@@ -2,11 +2,7 @@
   "author": "Hugh Kennedy <hughskennedy@gmail.com> (http://hughskennedy.com)",
   "name": "kss",
   "description": "NodeJS port of kss: A methodology for documenting CSS and generating styleguides",
-<<<<<<< HEAD
-  "version": "0.2.1",
-=======
   "version": "0.3.0",
->>>>>>> 53cc1082
   "repository": {
     "type": "git",
     "url": "git://github.com/hughsk/kss-node.git"
