--- conflicted
+++ resolved
@@ -115,99 +115,6 @@
  * @param {object} config Configuration object.
  * @return {object} The corrected configuration object
  */
-<<<<<<< HEAD
-generatorConfig = yargs
-  .usage('Usage: kss-node <source> [destination] [options]')
-  .wrap(80)
-  .strict()
-
-  .options('init', {
-    alias     : 'i',
-    describe  : 'Create a new style guide template to customize',
-    default   : 'styleguide-template'
-  })
-  .options('template', {
-    string    : true,
-    alias     : 't',
-    describe  : 'Use a custom template to build your style guide',
-    default   : path.relative(process.cwd(), __dirname + '/../generators/handlebars/template')
-  })
-  .options('helpers', {
-    string    : true,
-    describe  : 'Specify the location of custom handlebars helpers; see http://bit.ly/kss-helpers',
-    default   : path.relative(process.cwd(), __dirname + '/../generators/handlebars/template/helpers')
-  })
-
-  .options('mask', {
-    string    : true,
-    alias     : 'm',
-    describe  : 'Use a mask for detecting files containing KSS comments',
-    default   : '*.css|*.less|*.sass|*.scss|*.styl|*.stylus'
-  })
-
-  .options('css', {
-    string    : true,
-    describe  : 'Specify the URL of a CSS file to include in the style guide'
-  })
-  .options('js', {
-    string    : true,
-    describe  : 'Specify the URL of a JavaScript file to include in the style guide'
-  })
-
-  .options('custom', {
-    string    : true,
-    describe  : 'Process a custom property name when parsing KSS comments'
-  })
-
-  .options('base', {
-    string    : true,
-    describe  : 'Base working directory for inline templates'
-  })
-  .options('source', {
-    string    : true,
-    describe  : 'Source directory to parse for KSS comments'
-  })
-  .options('destination', {
-    string    : true,
-    describe  : 'Destination directory of generated style guide',
-    default   : 'styleguide'
-  })
-
-  .config('config')
-  .alias('config', 'c')
-  .describe('config', 'Load the kss-node configuration from a json file')
-
-  .options('xdemo', {
-    boolean   : true,
-    // Alias is redundant, but prevents "Unknown argument: xdemo" error.
-    alias     : 'xdemo'
-  })
-
-  .version(version, 'version')
-  .help('help')
-  .alias('help', 'h')
-  .alias('help', '?')
-  .argv;
-
-// Help determine which options are specified in a config json file by loading
-// the json file.
-if (generatorConfig.config) {
-  // Make config paths relative to config file.
-  configPath = path.resolve(generatorConfig.config);
-  configFile = require(configPath);
-  configPath = path.dirname(configPath);
-}
-
-// If an option is specified multiple times, yargs will convert it into an
-// array. Ensure these options are not an array.
-["destination", "template", "helpers"].forEach(function(key) {
-  // Only use the first value specified, ignoring the others.
-  if (generatorConfig[key] instanceof Array) {
-    generatorConfig[key] = generatorConfig[key].pop();
-  }
-  if (configFile[key] instanceof Array) {
-    configFile[key] = configFile[key].pop();
-=======
 normalizeConfig = function(config) {
   var option;
 
@@ -220,7 +127,6 @@
     config.configFileOptions = Object.keys(require(config.config));
   } else {
     config.configFileOptions = [];
->>>>>>> 65039821
   }
 
   // Get the full source path.
@@ -296,24 +202,6 @@
     .describe('config', 'Load the kss-node configuration from a json file')
   .argv;
 
-<<<<<<< HEAD
-// Resolve any paths relative to the config file or to the working directory.
-["init", "template", "helpers", "base", "source", "destination"].forEach(function(key) {
-  if (typeof configFile[key] !== "undefined") {
-    generatorConfig[key] = resolveArray(configPath, configFile[key]);
-  }
-  else if (typeof generatorConfig[key] !== "undefined") {
-    generatorConfig[key] = resolveArray(generatorConfig[key]);
-  }
-});
-
-// Copy config that we need in the generator
-["css", "js"].forEach(function(key) {
-  if (typeof configFile[key] !== "undefined") {
-    generatorConfig[key] = configFile[key];
-  }
-});
-=======
 // If the demo is requested, load the options from its config file.
 if (generatorConfig.xdemo) {
   // Add the configuration file to the arguments list.
@@ -330,7 +218,6 @@
 
 // Clean up paths and massage options to expected types.
 generatorConfig = normalizeConfig(generatorConfig);
->>>>>>> 65039821
 
 // Set up error handling.
 process.on('exit', function() {
